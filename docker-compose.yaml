--- conflicted
+++ resolved
@@ -25,9 +25,6 @@
       - KAFKA_ADVERTISED_LISTENERS=PLAINTEXT://kafka:9092,EXTERNAL://localhost:19092
       - KAFKA_CONTROLLER_QUORUM_VOTERS=0@kafka:9093
       - KAFKA_CONTROLLER_LISTENER_NAMES=CONTROLLER
-<<<<<<< HEAD
-      - KAFKA_KAFKA_OPTS=-XX:UseSVE=0
-=======
       - KAFKA_LOG_DIRS=/tmp/kraft-combined-logs
       - KAFKA_OPTS=-XX:UseSVE=0
       - KAFKA_GROUP_INITIAL_REBALANCE_DELAY_MS=0
@@ -38,7 +35,6 @@
       - KAFKA_AUTO_CREATE_TOPICS_ENABLE=true
     volumes:
       - kafkadata:/tmp/kraft-combined-logs
->>>>>>> a6f29ff8
     ports:
       - "19092:19092"
     networks:
