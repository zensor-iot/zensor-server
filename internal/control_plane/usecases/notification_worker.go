package usecases

import (
	"context"
	"fmt"
	"log/slog"
	"sync"
	"time"
	"zensor-server/internal/infra/async"
	"zensor-server/internal/infra/notification"
	"zensor-server/internal/shared_kernel/domain"

	"go.opentelemetry.io/otel"
	"go.opentelemetry.io/otel/attribute"
	"go.opentelemetry.io/otel/metric"
	semconv "go.opentelemetry.io/otel/semconv/v1.4.0"
)

const (
	_metricKeyNotifications = "notifications"
	_recentTasksLimit       = 10
)

func NewNotificationWorker(
	ticker *time.Ticker,
	notificationClient notification.NotificationClient,
	deviceService DeviceService,
	tenantConfigurationService TenantConfigurationService,
	taskService TaskService,
	broker async.InternalBroker,
) *NotificationWorker {
	return &NotificationWorker{
		ticker:                     ticker,
		notificationClient:         notificationClient,
		deviceService:              deviceService,
		tenantConfigurationService: tenantConfigurationService,
		taskService:                taskService,
		broker:                     broker,
		metricCounters:             make(map[string]metric.Float64Counter),
	}
}

var _ async.Worker = &NotificationWorker{}

type NotificationWorker struct {
	ticker                     *time.Ticker
	notificationClient         notification.NotificationClient
	deviceService              DeviceService
	tenantConfigurationService TenantConfigurationService
	taskService                TaskService
	broker                     async.InternalBroker
	metricCounters             map[string]metric.Float64Counter
}

func (w *NotificationWorker) Run(ctx context.Context, done func()) {
	slog.Debug("notification worker run with context initialized")
	defer done()

<<<<<<< HEAD
	slog.Info("starting notification worker",
		slog.String("topic", _tasksTopic),
	)

	subscription, err := w.broker.Subscribe(async.BrokerTopicName(_tasksTopic))
=======
	subscription, err := w.broker.Subscribe(async.BrokerTopicName(_scheduledTasksTopic))
>>>>>>> a6f29ff8
	if err != nil {
		slog.Error("subscribing to scheduled_tasks topic", slog.Any("error", err))
		return
	}

	if err := w.initializeMetrics(); err != nil {
		slog.Error("initializing metrics", slog.Any("error", err))
		return
	}

	w.processMessages(ctx, subscription)
}

func (w *NotificationWorker) Shutdown() {
	slog.Debug("notification worker shutdown")
}

func (w *NotificationWorker) processMessages(ctx context.Context, subscription async.Subscription) {
	var wg sync.WaitGroup

	for {
		select {
		case <-ctx.Done():
			slog.Debug("notification worker context done, waiting for all messages to finish processing")
			wg.Wait()
			slog.Debug("all notification messages processed, worker shutting down")
			return
		case msg := <-subscription.Receiver:
			wg.Add(1)
			go w.processScheduledTaskEvent(ctx, msg, wg.Done)
		}
	}
}

func (w *NotificationWorker) processScheduledTaskEvent(ctx context.Context, message async.BrokerMessage, done func()) {
	ctx, span := otel.Tracer("notification-worker").Start(ctx, "process-scheduled-task-event")
	defer span.End()
	defer done()

	if message.Event != "scheduled_task_executed" {
		slog.Debug("ignoring event", slog.String("event", message.Event))
		return
	}

	scheduledTask, ok := message.Value.(domain.ScheduledTask)
	if !ok {
		slog.Warn("invalid scheduled task message format", slog.Any("value", message.Value))
		span.RecordError(fmt.Errorf("invalid scheduled task message format"))
		return
	}

	scheduledTaskID := scheduledTask.ID
	span.SetAttributes(attribute.String("scheduled_task.id", scheduledTaskID.String()))
	span.SetAttributes(attribute.String("device.id", scheduledTask.Device.ID.String()))

	tasks, _, err := w.taskService.FindAllByScheduledTask(ctx, scheduledTaskID, Pagination{
		Limit:  _recentTasksLimit,
		Offset: 0,
	})
	if err != nil {
		slog.Error("failed to find tasks for scheduled task",
			slog.String("scheduled_task_id", scheduledTaskID.String()),
			slog.Any("error", err))
		span.RecordError(fmt.Errorf("failed to find tasks: %w", err))
		return
	}

	if len(tasks) == 0 {
		slog.Debug("no tasks found for scheduled task",
			slog.String("scheduled_task_id", scheduledTaskID.String()))
		return
	}

	for _, task := range tasks {
		w.processTaskNotification(ctx, task, scheduledTask)
	}
}

func (w *NotificationWorker) processTaskNotification(ctx context.Context, task domain.Task, scheduledTask domain.ScheduledTask) {
	ctx, span := otel.Tracer("notification-worker").Start(ctx, "process-task-notification")
	defer span.End()

	deviceID := task.Device.ID
	span.SetAttributes(attribute.String("task.id", task.ID.String()))
	span.SetAttributes(attribute.String("device.id", deviceID.String()))

	device, err := w.deviceService.GetDevice(ctx, deviceID)
	if err != nil {
		slog.Warn("failed to get device for notification",
			slog.String("device_id", deviceID.String()),
			slog.String("task_id", task.ID.String()),
			slog.Any("error", err))
		span.RecordError(fmt.Errorf("failed to get device: %w", err))
		return
	}

	if device.TenantID == nil {
		slog.Warn("device has no tenant assigned, skipping notification",
			slog.String("device_id", deviceID.String()),
			slog.String("task_id", task.ID.String()))
		span.SetAttributes(attribute.Bool("notification.skipped", true))
		span.SetAttributes(attribute.String("notification.skip_reason", "no_tenant"))
		return
	}

	tenantID := *device.TenantID
	span.SetAttributes(attribute.String("tenant.id", string(tenantID)))

	tenantConfig, err := w.tenantConfigurationService.GetTenantConfiguration(ctx, domain.Tenant{ID: tenantID})
	if err != nil {
		slog.Warn("failed to get tenant configuration for notification",
			slog.String("tenant_id", string(tenantID)),
			slog.String("task_id", task.ID.String()),
			slog.Any("error", err))
		span.RecordError(fmt.Errorf("failed to get tenant configuration: %w", err))
		return
	}

	if tenantConfig.NotificationEmail == "" {
		slog.Warn("tenant has no notification email configured, skipping notification",
			slog.String("tenant_id", string(tenantID)),
			slog.String("task_id", task.ID.String()))
		span.SetAttributes(attribute.Bool("notification.skipped", true))
		span.SetAttributes(attribute.String("notification.skip_reason", "no_notification_email"))
		return
	}

	if err := w.sendTaskNotification(ctx, device, task, scheduledTask, tenantConfig.NotificationEmail); err != nil {
		slog.Error("failed to send task notification",
			slog.String("device_id", deviceID.String()),
			slog.String("task_id", task.ID.String()),
			slog.String("tenant_id", string(tenantID)),
			slog.String("notification_email", tenantConfig.NotificationEmail),
			slog.Any("error", err))
		span.RecordError(err)
		return
	}

	w.recordNotificationMetrics(ctx, "success")
	span.SetAttributes(attribute.Bool("notification.sent", true))

	slog.Info("task notification sent successfully",
		slog.String("device_id", deviceID.String()),
		slog.String("task_id", task.ID.String()),
		slog.String("scheduled_task_id", scheduledTask.ID.String()),
		slog.String("tenant_id", string(tenantID)),
		slog.String("notification_email", tenantConfig.NotificationEmail))
}

func (w *NotificationWorker) sendTaskNotification(ctx context.Context, device domain.Device, task domain.Task, scheduledTask domain.ScheduledTask, notificationEmail string) error {
	subject := fmt.Sprintf("New Task Created for Device: %s", device.DisplayName)
	body := w.createTaskNotificationBody(device, task, scheduledTask)

	emailRequest := notification.EmailRequest{
		To:      notificationEmail,
		Subject: subject,
		Body:    body,
	}

	return w.notificationClient.SendEmail(ctx, emailRequest)
}

func (w *NotificationWorker) createTaskNotificationBody(device domain.Device, task domain.Task, scheduledTask domain.ScheduledTask) string {
	body := fmt.Sprintf("A new task has been created for device: %s\n\n", device.DisplayName)
	body += "Device Details:\n"
	body += "- Device ID: " + string(device.ID) + "\n"
	body += "- Device Name: " + device.Name + "\n"
	body += "- Display Name: " + device.DisplayName + "\n"
	body += "- App EUI: " + device.AppEUI + "\n"
	body += "- Dev EUI: " + device.DevEUI + "\n"

	if device.TenantID != nil {
		body += "- Tenant ID: " + string(*device.TenantID) + "\n"
	}

	body += "\nTask Details:\n"
	body += "- Task ID: " + task.ID.String() + "\n"
	body += "- Created At: " + task.CreatedAt.Time.Format(time.RFC3339) + "\n"
	body += "- Scheduled Task ID: " + scheduledTask.ID.String() + "\n"
	body += "- Number of Commands: " + fmt.Sprintf("%d", len(task.Commands)) + "\n"

	body += "\nThis is an automated notification from Zensor Server.\n"

	return body
}

func (w *NotificationWorker) initializeMetrics() error {
	meter := otel.Meter("notification-worker")

	notificationCounter, err := meter.Float64Counter(
		"zensor_server_notifications_total",
		metric.WithDescription("Total number of notifications sent"),
		metric.WithUnit("1"),
	)
	if err != nil {
		return fmt.Errorf("creating notification counter: %w", err)
	}

	w.metricCounters[_metricKeyNotifications] = notificationCounter
	return nil
}

func (w *NotificationWorker) recordNotificationMetrics(ctx context.Context, status string) {
	if counter, exists := w.metricCounters[_metricKeyNotifications]; exists {
		counter.Add(ctx, 1, metric.WithAttributes(
			attribute.String("status", status),
			semconv.ServiceNameKey.String("zensor-server"),
			semconv.ServiceVersionKey.String("1.0.0"),
		))
	}
}<|MERGE_RESOLUTION|>--- conflicted
+++ resolved
@@ -19,6 +19,7 @@
 const (
 	_metricKeyNotifications = "notifications"
 	_recentTasksLimit       = 10
+	_tasksTopic             = "scheduled_tasks"
 )
 
 func NewNotificationWorker(
@@ -56,15 +57,11 @@
 	slog.Debug("notification worker run with context initialized")
 	defer done()
 
-<<<<<<< HEAD
 	slog.Info("starting notification worker",
 		slog.String("topic", _tasksTopic),
 	)
 
 	subscription, err := w.broker.Subscribe(async.BrokerTopicName(_tasksTopic))
-=======
-	subscription, err := w.broker.Subscribe(async.BrokerTopicName(_scheduledTasksTopic))
->>>>>>> a6f29ff8
 	if err != nil {
 		slog.Error("subscribing to scheduled_tasks topic", slog.Any("error", err))
 		return
